--- conflicted
+++ resolved
@@ -240,41 +240,6 @@
       <material>Gazebo/Green</material>
   </gazebo>
 
-<<<<<<< HEAD
-  <!-- LIDAR -->
-  <gazebo reference="laser">
-    <material>Gazebo/Black</material>
-    <sensor type="gpu_ray" name="laser_sensor">
-      <pose>0 0 0 0 0 0</pose>
-      <visualize>false</visualize>
-      <update_rate>5.5</update_rate>
-      <ray>
-        <scan>
-          <horizontal>
-            <samples>2000</samples>
-            <resolution>1</resolution>
-            <min_angle>${-M_PI}</min_angle>
-            <max_angle>${M_PI}</max_angle>
-          </horizontal>
-        </scan>
-        <range>
-          <min>0.5</min>
-          <max>12.0</max>
-          <resolution>0.01</resolution>
-        </range>
-        <noise>
-          <type>gaussian</type>
-          <mean>0.0</mean>
-          <stddev>0.001</stddev>
-        </noise>
-      </ray>
-      <plugin name="gazebo_ros_lidar_controller" filename="libgazebo_ros_gpu_laser.so">
-        <topicName>scan</topicName>
-        <frameName>laser</frameName>
-      </plugin>
-    </sensor>
-  </gazebo>
-=======
   <!-- Non GPU LIDAR -->
   <xacro:unless value="$(arg gpu_lidar)">
     <gazebo reference="laser">
@@ -346,7 +311,6 @@
       </sensor>
     </gazebo>
   </xacro:if>
->>>>>>> c7b832ec
 
   <!-- Base IMU -->
   <gazebo reference="base_link">
