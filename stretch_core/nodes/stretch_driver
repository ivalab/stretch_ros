#! /usr/bin/env python3

import yaml
import copy
import numpy as np
import threading
from rwlock import RWLock
import stretch_body.robot as rb
from stretch_body.hello_utils import ThreadServiceExit
import stretch_body

import tf2_ros
import tf_conversions

import rospy
from geometry_msgs.msg import Quaternion
from geometry_msgs.msg import Twist
from geometry_msgs.msg import TransformStamped

import actionlib
from control_msgs.msg import FollowJointTrajectoryAction
from control_msgs.msg import FollowJointTrajectoryResult

from std_srvs.srv import Trigger, TriggerResponse
from std_srvs.srv import SetBool, SetBoolResponse

from nav_msgs.msg import Odometry
from sensor_msgs.msg import BatteryState, JointState, Imu, MagneticField
from std_msgs.msg import Bool, Header, String

from joint_trajectory_server import JointTrajectoryAction
from stretch_diagnostics import StretchDiagnostics


class StretchDriverNode:

    def __init__(self):
        self.default_goal_timeout_s = 10.0
        self.default_goal_timeout_duration = rospy.Duration(self.default_goal_timeout_s)

        self.robot_stop_lock = threading.Lock()
        self.stop_the_robot = False
        self.robot_mode_rwlock = RWLock()
        self.robot_mode = None
        self.control_modes = ['position', 'navigation']
        self.prev_runstop_state = None

        self.voltage_history = []
        self.charging_state_history = [BatteryState.POWER_SUPPLY_STATUS_UNKNOWN] * 10
        self.charging_state = BatteryState.POWER_SUPPLY_STATUS_UNKNOWN

    ###### MOBILE BASE VELOCITY METHODS #######

    def set_mobile_base_velocity_callback(self, twist):
        self.robot_mode_rwlock.acquire_read()
        if self.robot_mode != 'navigation':
            error_string = '{0} action server must be in navigation mode to receive a twist on cmd_vel. Current mode = {1}.'.format(self.node_name, self.robot_mode)
            rospy.logerr(error_string)
            return
        self.linear_velocity_mps = twist.linear.x
        self.angular_velocity_radps = twist.angular.z
        self.last_twist_time = rospy.get_time()
        self.robot_mode_rwlock.release_read()

    def command_mobile_base_velocity_and_publish_state(self):
        self.robot_mode_rwlock.acquire_read()

        # set new mobile base velocities if available
        if self.robot_mode == 'navigation': 
            time_since_last_twist = rospy.get_time() - self.last_twist_time
            if time_since_last_twist < self.timeout:
                self.robot.base.set_velocity(self.linear_velocity_mps, self.angular_velocity_radps)
            else:
                # Watchdog timer stops motion if no communication within timeout
                self.robot.base.set_velocity(0.0, 0.0)


        # TODO: In the future, consider using time stamps from the robot's
        # motor control boards and other boards. These would need to
        # be synchronized with the rospy clock.
        #robot_time = robot_status['timestamp_pc']
        #current_time = rospy.Time.from_sec(robot_time)
        current_time = rospy.Time.now()
        robot_status = self.robot.get_status()

        ##################################################
        # obtain odometry
        base_status = robot_status['base']
        x = base_status['x']
        y = base_status['y']
        theta = base_status['theta']
        q = tf_conversions.transformations.quaternion_from_euler(0, 0, theta)
        x_vel = base_status['x_vel']
        x_effort = base_status['effort'][0]
        theta_vel = base_status['theta_vel']
        pose_time_s = base_status['pose_time_s']

        if self.broadcast_odom_tf:
            # publish odometry via TF
            t = TransformStamped()
            t.header.stamp = current_time
            t.header.frame_id = self.odom_frame_id
            t.child_frame_id = self.base_frame_id
            t.transform.translation.x = x
            t.transform.translation.y = y
            t.transform.translation.z = 0.0
            t.transform.rotation.x = q[0]
            t.transform.rotation.y = q[1]
            t.transform.rotation.z = q[2]
            t.transform.rotation.w = q[3]
            self.tf_broadcaster.sendTransform(t)

        # publish odometry
        odom = Odometry()
        odom.header.stamp = current_time
        odom.header.frame_id = self.odom_frame_id
        odom.child_frame_id = self.base_frame_id
        odom.pose.pose.position.x = x
        odom.pose.pose.position.y = y
        odom.pose.pose.orientation.x = q[0]
        odom.pose.pose.orientation.y = q[1]
        odom.pose.pose.orientation.z = q[2]
        odom.pose.pose.orientation.w = q[3]
        odom.twist.twist.linear.x = x_vel
        odom.twist.twist.angular.z = theta_vel
        self.odom_pub.publish(odom)

        ##################################################
        # obstain battery state
        pimu_hardware_id = self.robot.pimu.board_info['hardware_id']
        invalid_reading = float('NaN')
        v = float(robot_status['pimu']['voltage'])
        self.voltage_history.append(v)
        if len(self.voltage_history) > 100:
            self.voltage_history.pop(0)
            self.charging_state_history.pop(0)
            if v > np.mean(self.voltage_history) + 3 * np.std(self.voltage_history):
                self.charging_state_history.append(BatteryState.POWER_SUPPLY_STATUS_CHARGING)
            elif v < np.mean(self.voltage_history) - 3 * np.std(self.voltage_history):
                self.charging_state_history.append(BatteryState.POWER_SUPPLY_STATUS_DISCHARGING)
            else:
                self.charging_state_history.append(BatteryState.POWER_SUPPLY_STATUS_UNKNOWN)
        filtered_charging_state = max(set(self.charging_state_history), key=self.charging_state_history.count)
        if filtered_charging_state != BatteryState.POWER_SUPPLY_STATUS_UNKNOWN:
            if pimu_hardware_id == 0:
                self.charging_state = filtered_charging_state
            elif pimu_hardware_id == 1:
                if robot_status['pimu']['charger_connected'] == True and filtered_charging_state == BatteryState.POWER_SUPPLY_STATUS_CHARGING:
                    self.charging_state = BatteryState.POWER_SUPPLY_STATUS_CHARGING
                elif robot_status['pimu']['charger_connected'] == False and filtered_charging_state == BatteryState.POWER_SUPPLY_STATUS_DISCHARGING:
                    self.charging_state = BatteryState.POWER_SUPPLY_STATUS_DISCHARGING
            elif pimu_hardware_id == 2:
                if robot_status['pimu']['charger_connected'] == True and filtered_charging_state == BatteryState.POWER_SUPPLY_STATUS_CHARGING:
                    self.charging_state = BatteryState.POWER_SUPPLY_STATUS_CHARGING
                elif robot_status['pimu']['charger_connected'] == False and filtered_charging_state == BatteryState.POWER_SUPPLY_STATUS_DISCHARGING:
                    self.charging_state = BatteryState.POWER_SUPPLY_STATUS_DISCHARGING

        i = float(robot_status['pimu']['current'])
        if self.charging_state == BatteryState.POWER_SUPPLY_STATUS_CHARGING:
            i = float(robot_status['pimu']['current'])
        elif self.charging_state == BatteryState.POWER_SUPPLY_STATUS_DISCHARGING:
            i = -1 * float(robot_status['pimu']['current'])

        # publish battery state
        battery_state = BatteryState()
        battery_state.header.stamp = current_time
        battery_state.voltage = v
        battery_state.current = i
        battery_state.temperature = invalid_reading
        battery_state.charge = invalid_reading
        battery_state.capacity = invalid_reading
        battery_state.percentage = invalid_reading # TODO: Calculate the percentage
        battery_state.design_capacity = 18.0
        battery_state.power_supply_status = self.charging_state
        # misuse the 'present' flag to indicated whether the barrel jack button is pressed (i.e. charger is present, but may or may not be providing power)
        if pimu_hardware_id == 0:
            battery_state.present = False
        elif pimu_hardware_id == 1 or pimu_hardware_id == 2:
            battery_state.present = robot_status['pimu']['charger_connected']
        self.power_pub.publish(battery_state)

        ##################################################
        # publish homed status
        calibration_status = Bool()
        calibration_status.data = self.robot.is_calibrated()
        self.calibration_pub.publish(calibration_status)
        self.homed_pub.publish(calibration_status)

        # publish runstop event
        runstop_event = Bool()
        runstop_event.data = robot_status['pimu']['runstop_event']
        self.runstop_event_pub.publish(runstop_event)

        # publish mode status
        mode_msg = String()
        mode_msg.data = self.robot_mode
        self.mode_pub.publish(mode_msg)

        # publish end of arm tool
        tool_msg = String()
        tool_msg.data = self.robot.end_of_arm.name
        self.tool_pub.publish(tool_msg)

        ##################################################
        # publish joint state
        joint_state = JointState()
        joint_state.header.stamp = current_time
        cgs = list(set(self.joint_trajectory_action.command_groups) - set([self.joint_trajectory_action.mobile_base_cg]))
        for cg in cgs:
            pos, vel, effort = cg.joint_state(robot_status, robot_mode=self.robot_mode)
            joint_state.name.append(cg.name)
            joint_state.position.append(pos)
            joint_state.velocity.append(vel)
            joint_state.effort.append(effort)

        # add telescoping joints and wrist_extension to joint state
        arm_cg = self.joint_trajectory_action.arm_cg
        joint_state.name.extend(arm_cg.telescoping_joints)
        pos, vel, effort = arm_cg.joint_state(robot_status)
        for _ in range(len(arm_cg.telescoping_joints)):
            joint_state.position.append(pos / len(arm_cg.telescoping_joints))
            joint_state.velocity.append(vel / len(arm_cg.telescoping_joints))
            joint_state.effort.append(effort)
        joint_state.name.append(arm_cg.wrist_extension_name)
        joint_state.position.append(pos)
        joint_state.velocity.append(vel)
        joint_state.effort.append(effort)

        # add gripper joints to joint state
        gripper_cg = self.joint_trajectory_action.gripper_cg
        if gripper_cg is not None:
            missing_gripper_joint_names = list(set(gripper_cg.gripper_joint_names) - set(joint_state.name))
            for j in missing_gripper_joint_names:
                pos, vel, effort = gripper_cg.joint_state(robot_status, joint_name=j)
                joint_state.name.append(j)
                joint_state.position.append(pos)
                joint_state.velocity.append(vel)
                joint_state.effort.append(effort)

        self.joint_state_pub.publish(joint_state)

        ##################################################
        # publish IMU sensor data
        imu_status = robot_status['pimu']['imu']
        ax = imu_status['ax']
        ay = imu_status['ay']
        az = imu_status['az']
        gx = imu_status['gx']
        gy = imu_status['gy']
        gz = imu_status['gz']
        mx = imu_status['mx']
        my = imu_status['my']
        mz = imu_status['mz']

        i = Imu()
        i.header.stamp = current_time
        i.header.frame_id = 'imu_mobile_base'
        i.angular_velocity.x = gx
        i.angular_velocity.y = gy
        i.angular_velocity.z = gz
        i.linear_acceleration.x = ax
        i.linear_acceleration.y = ay
        i.linear_acceleration.z = az
        self.imu_mobile_base_pub.publish(i)

        m = MagneticField()
        m.header.stamp = current_time
        m.header.frame_id = 'imu_mobile_base'
        self.magnetometer_mobile_base_pub.publish(m)

        accel_status = robot_status['wacc']
        ax = accel_status['ax']
        ay = accel_status['ay']
        az = accel_status['az']

        i = Imu()
        i.header.stamp = current_time
        i.header.frame_id = 'accel_wrist'
        i.linear_acceleration.x = ax
        i.linear_acceleration.y = ay
        i.linear_acceleration.z = az
        self.imu_wrist_pub.publish(i)
        ##################################################

        self.robot_mode_rwlock.release_read()
        # must happen after the read release, otherwise the write lock in change_mode() will cause a deadlock
        if (self.prev_runstop_state == None and runstop_event.data) or (self.prev_runstop_state != None and runstop_event.data != self.prev_runstop_state):
            self.runstop_the_robot(runstop_event.data, just_change_mode=True)
        self.prev_runstop_state = runstop_event.data

    ######## CHANGE MODES #########

    def change_mode(self, new_mode, code_to_run):
        self.robot_mode_rwlock.acquire_write()
        self.robot_mode = new_mode
        code_to_run()
        rospy.loginfo('{0}: Changed to mode = {1}'.format(self.node_name, self.robot_mode))
        self.robot_mode_rwlock.release_write()

    # TODO : add a freewheel mode or something comparable for the mobile base?

    def turn_on_navigation_mode(self):
        # Navigation mode enables mobile base velocity control via
        # cmd_vel, and disables position-based control of the mobile
        # base.
        def code_to_run():
            self.linear_velocity_mps = 0.0
            self.angular_velocity_radps = 0.0
        self.change_mode('navigation', code_to_run)

    def turn_on_position_mode(self):
        # Position mode enables mobile base translation and rotation
        # using position control with sequential incremental rotations
        # and translations. It also disables velocity control of the
        # mobile base. It does not update the virtual prismatic
        # joint. The frames associated with 'floor_link' and
        # 'base_link' become identical in this mode.
        def code_to_run():
            self.robot.base.enable_pos_incr_mode()
        self.change_mode('position', code_to_run)

    def home_the_robot(self):
        self.robot_mode_rwlock.acquire_read()
        can_home = self.robot_mode in self.control_modes
        last_robot_mode = copy.copy(self.robot_mode)
        self.robot_mode_rwlock.release_read()
        if not can_home:
            errmsg = f'Cannot home while in mode={last_robot_mode}.'
            rospy.logerr(errmsg)
            return False, errmsg
        def code_to_run():
            pass
        self.change_mode('homing', code_to_run)
        self.robot.home()
        self.change_mode(last_robot_mode, code_to_run)
        return True, 'Homed.'

    def stow_the_robot(self):
        self.robot_mode_rwlock.acquire_read()
        can_stow = self.robot_mode in self.control_modes
        last_robot_mode = copy.copy(self.robot_mode)
        self.robot_mode_rwlock.release_read()
        if not can_stow:
            errmsg = f'Cannot stow while in mode={last_robot_mode}.'
            rospy.logerr(errmsg)
            return False, errmsg
        def code_to_run():
            pass
        self.change_mode('stowing', code_to_run)
        self.robot.stow()
        self.change_mode(last_robot_mode, code_to_run)
        return True, 'Stowed.'

    def runstop_the_robot(self, runstopped, just_change_mode=False):
        if runstopped:
            self.robot_mode_rwlock.acquire_read()
            already_runstopped = self.robot_mode == 'runstopped'
            if not already_runstopped:
                self.prerunstop_mode = copy.copy(self.robot_mode)
            self.robot_mode_rwlock.release_read()
            if already_runstopped:
                return
            self.change_mode('runstopped', lambda: None)
            if not just_change_mode:
                self.robot.pimu.runstop_event_trigger()
        else:
            self.robot_mode_rwlock.acquire_read()
            already_not_runstopped = self.robot_mode != 'runstopped'
            self.robot_mode_rwlock.release_read()
            if already_not_runstopped:
                return
            self.change_mode(self.prerunstop_mode, lambda: None)
            if not just_change_mode:
                self.robot.pimu.runstop_event_reset()

    ######## SERVICE CALLBACKS #######

    def stop_the_robot_callback(self, request):
        with self.robot_stop_lock:
            self.stop_the_robot = True

            self.robot.base.translate_by(0.0)
            self.robot.base.rotate_by(0.0)
            self.robot.arm.move_by(0.0)
            self.robot.lift.move_by(0.0)
            self.robot.push_command()

            for joint in self.robot.head.joints:
                self.robot.head.move_by(joint, 0.0)
            for joint in self.robot.end_of_arm.joints:
                self.robot.end_of_arm.move_by(joint, 0.0)

        rospy.loginfo('Received stop_the_robot service call, so commanded all actuators to stop.')
        return TriggerResponse(
            success=True,
            message='Stopped the robot.'
            )

    def home_the_robot_callback(self, request):
        rospy.loginfo('Received home_the_robot service call.')
        did_succeed, msg = self.home_the_robot()
        return TriggerResponse(
            success=did_succeed,
            message=msg
        )

    def stow_the_robot_callback(self, request):
        rospy.loginfo('Recevied stow_the_robot service call.')
        did_succeed, msg = self.stow_the_robot()
        return TriggerResponse(
            success=did_succeed,
            message=msg
        )

    def navigation_mode_service_callback(self, request):
        self.turn_on_navigation_mode()
        return TriggerResponse(
            success=True,
            message='Now in navigation mode.'
        )

    def position_mode_service_callback(self, request):
        self.turn_on_position_mode()
        return TriggerResponse(
            success=True,
            message='Now in position mode.'
        )

    def runstop_service_callback(self, request):
        self.runstop_the_robot(request.data)
        return SetBoolResponse(
            success=True,
            message='is_runstopped: {0}'.format(request.data)
        )

    ########### MAIN ############

    def main(self):

        rospy.init_node('stretch_driver')
        self.node_name = rospy.get_name()

        rospy.loginfo("For use with S T R E T C H (TM) RESEARCH EDITION from Hello Robot Inc.")

        rospy.loginfo("{0} started".format(self.node_name))

        if int(stretch_body.__version__.split('.')[1]) < 4:
            rospy.logerr("ERROR: Found old stretch_body version. Please upgrade stretch_body to 0.4.0 or above.")
            rospy.signal_shutdown('Found old stretch_body version.')

        self.robot = rb.Robot()
<<<<<<< HEAD
        self.robot.startup(start_non_dxl_thread=False,start_dxl_thread=True,start_sys_mon_thread=True) #Handle the non_dxl status in local loop, not thread
=======
        self.robot.startup()
        if not self.robot.is_calibrated():
            rospy.logwarn(f'{self.node_name} robot is not homed')
>>>>>>> bd8edd1f

        mode = rospy.get_param('~mode', "position")
        if mode not in self.control_modes:
            rospy.logwarn(f'{self.node_name} given invalid mode={mode}, using position instead')
            mode = 'position'
        rospy.loginfo('mode = ' + str(mode))
        if mode == "position":
            self.turn_on_position_mode()
        elif mode == "navigation":
            self.turn_on_navigation_mode()

        self.broadcast_odom_tf = rospy.get_param('~broadcast_odom_tf', False)
        rospy.loginfo('broadcast_odom_tf = ' + str(self.broadcast_odom_tf))
        if self.broadcast_odom_tf:
            self.tf_broadcaster = tf2_ros.TransformBroadcaster()

        large_ang = np.radians(45.0)
        filename = rospy.get_param('~controller_calibration_file')
        rospy.loginfo('Loading controller calibration parameters for the head from YAML file named {0}'.format(filename))
        with open(filename, 'r') as fid:
            self.controller_parameters = yaml.safe_load(fid)
            rospy.loginfo('controller parameters loaded = {0}'.format(self.controller_parameters))

            head_tilt_calibrated_offset_rad = self.controller_parameters['tilt_angle_offset']
            if (abs(head_tilt_calibrated_offset_rad) > large_ang):
                rospy.logwarn('WARNING: head_tilt_calibrated_offset_rad HAS AN UNUSUALLY LARGE MAGNITUDE')
            rospy.loginfo('head_tilt_calibrated_offset_rad in degrees = {0}'.format(np.degrees(head_tilt_calibrated_offset_rad)))

            head_pan_calibrated_offset_rad = self.controller_parameters['pan_angle_offset']
            if (abs(head_pan_calibrated_offset_rad) > large_ang):
                rospy.logwarn('WARNING: head_pan_calibrated_offset_rad HAS AN UNUSUALLY LARGE MAGNITUDE')
            rospy.loginfo('head_pan_calibrated_offset_rad in degrees = {0}'.format(np.degrees(head_pan_calibrated_offset_rad)))

            head_pan_calibrated_looked_left_offset_rad = self.controller_parameters['pan_looked_left_offset']
            if (abs(head_pan_calibrated_looked_left_offset_rad) > large_ang):
                rospy.logwarn('WARNING: head_pan_calibrated_looked_left_offset_rad HAS AN UNUSUALLY LARGE MAGNITUDE')
            rospy.loginfo('head_pan_calibrated_looked_left_offset_rad in degrees = {0}'.format(np.degrees(head_pan_calibrated_looked_left_offset_rad)))

            head_tilt_backlash_transition_angle_rad = self.controller_parameters['tilt_angle_backlash_transition']
            rospy.loginfo('head_tilt_backlash_transition_angle_rad in degrees = {0}'.format(np.degrees(head_tilt_backlash_transition_angle_rad)))

            head_tilt_calibrated_looking_up_offset_rad = self.controller_parameters['tilt_looking_up_offset']
            if (abs(head_tilt_calibrated_looking_up_offset_rad) > large_ang):
                rospy.logwarn('WARNING: head_tilt_calibrated_looking_up_offset_rad HAS AN UNUSUALLY LARGE MAGNITUDE')
            rospy.loginfo('head_tilt_calibrated_looking_up_offset_rad in degrees = {0}'.format(np.degrees(head_tilt_calibrated_looking_up_offset_rad)))

            arm_calibrated_retracted_offset_m = self.controller_parameters['arm_retracted_offset']
            if (abs(arm_calibrated_retracted_offset_m) > 0.05):
                rospy.logwarn('WARNING: arm_calibrated_retracted_offset_m HAS AN UNUSUALLY LARGE MAGNITUDE')
            rospy.loginfo('arm_calibrated_retracted_offset_m in meters = {0}'.format(arm_calibrated_retracted_offset_m))

        self.linear_velocity_mps = 0.0 # m/s ROS SI standard for cmd_vel (REP 103)
        self.angular_velocity_radps = 0.0 # rad/s ROS SI standard for cmd_vel (REP 103)

        self.odom_pub = rospy.Publisher('odom', Odometry, queue_size=1)

        self.power_pub = rospy.Publisher('battery', BatteryState, queue_size=1)
        self.calibration_pub = rospy.Publisher('is_calibrated', Bool, queue_size=1)
        self.homed_pub = rospy.Publisher('is_homed', Bool, queue_size=1)
        self.mode_pub = rospy.Publisher('mode', String, queue_size=1)
        self.tool_pub = rospy.Publisher('tool', String, queue_size=1)

        self.imu_mobile_base_pub = rospy.Publisher('imu_mobile_base', Imu, queue_size=1)
        self.magnetometer_mobile_base_pub = rospy.Publisher('magnetometer_mobile_base', MagneticField, queue_size=1)
        self.imu_wrist_pub = rospy.Publisher('imu_wrist', Imu, queue_size=1)
        self.runstop_event_pub = rospy.Publisher('is_runstopped', Bool, queue_size=1)

        rospy.Subscriber("cmd_vel", Twist, self.set_mobile_base_velocity_callback)

        # ~ symbol gets parameter from private namespace
        self.joint_state_rate = rospy.get_param('~rate', 15.0)
        self.timeout = rospy.get_param('~timeout', 0.5)
        rospy.loginfo("{0} rate = {1} Hz".format(self.node_name, self.joint_state_rate))
        rospy.loginfo("{0} timeout = {1} s".format(self.node_name, self.timeout))

        self.use_fake_mechaduinos = rospy.get_param('~use_fake_mechaduinos', False)
        rospy.loginfo("{0} use_fake_mechaduinos = {1}".format(rospy.get_name(), self.use_fake_mechaduinos))

        self.base_frame_id = 'base_link'
        rospy.loginfo("{0} base_frame_id = {1}".format(self.node_name, self.base_frame_id))
        self.odom_frame_id = 'odom'
        rospy.loginfo("{0} odom_frame_id = {1}".format(self.node_name, self.odom_frame_id))

        self.joint_state_pub = rospy.Publisher('joint_states', JointState, queue_size=1)

        command_base_velocity_and_publish_joint_state_rate = rospy.Rate(self.joint_state_rate)
        self.last_twist_time = rospy.get_time()

        # start action server for joint trajectories
        self.fail_out_of_range_goal = rospy.get_param('~fail_out_of_range_goal', True)
        self.joint_trajectory_action = JointTrajectoryAction(self)
        self.joint_trajectory_action.server.start()
        self.diagnostics = StretchDiagnostics(self, self.robot)

        self.switch_to_navigation_mode_service = rospy.Service('/switch_to_navigation_mode',
                                                               Trigger,
                                                               self.navigation_mode_service_callback)

        self.switch_to_position_mode_service = rospy.Service('/switch_to_position_mode',
                                                             Trigger,
                                                             self.position_mode_service_callback)
        
        self.stop_the_robot_service = rospy.Service('/stop_the_robot',
                                                    Trigger,
                                                    self.stop_the_robot_callback)

        # TODO: deprecated, will be removed
        self.calibrate_the_robot_service = rospy.Service('/calibrate_the_robot',
                                                         Trigger,
                                                         self.home_the_robot_callback)

        self.home_the_robot_service = rospy.Service('/home_the_robot',
                                                    Trigger,
                                                    self.home_the_robot_callback)

        self.stow_the_robot_service = rospy.Service('/stow_the_robot',
                                                    Trigger,
                                                    self.stow_the_robot_callback)

        self.runstop_service = rospy.Service('/runstop',
                                              SetBool,
                                              self.runstop_service_callback)

        try:
            # start loop to command the mobile base velocity, publish
            # odometry, and publish joint states
            while not rospy.is_shutdown():
                self.robot.non_dxl_thread.step()
                self.robot.pimu.set_fan_on()
                self.command_mobile_base_velocity_and_publish_state()
                self.robot.push_command()
                # print('-------------')
                # print('RATE Non Dxl',self.robot.non_dxl_thread.stats.status['avg_rate_hz'])
                # print('RATE dxl_head_thread Dxl', self.robot.dxl_head_thread.stats.status['avg_rate_hz'])
                # print('RATE dxl_end_of_arm_thread Dxl', self.robot.dxl_end_of_arm_thread.stats.status['avg_rate_hz'])
                # print('RATE sys_thread Dxl', self.robot.sys_thread.stats.status['avg_rate_hz'])
                command_base_velocity_and_publish_joint_state_rate.sleep()
        except (rospy.ROSInterruptException, ThreadServiceExit):
            self.robot.stop()
            rospy.signal_shutdown("stretch_driver shutdown")


if __name__ == '__main__':
    node = StretchDriverNode()
    node.main()<|MERGE_RESOLUTION|>--- conflicted
+++ resolved
@@ -449,13 +449,9 @@
             rospy.signal_shutdown('Found old stretch_body version.')
 
         self.robot = rb.Robot()
-<<<<<<< HEAD
         self.robot.startup(start_non_dxl_thread=False,start_dxl_thread=True,start_sys_mon_thread=True) #Handle the non_dxl status in local loop, not thread
-=======
-        self.robot.startup()
         if not self.robot.is_calibrated():
             rospy.logwarn(f'{self.node_name} robot is not homed')
->>>>>>> bd8edd1f
 
         mode = rospy.get_param('~mode', "position")
         if mode not in self.control_modes:
