--- conflicted
+++ resolved
@@ -83,14 +83,10 @@
   <exec_depend>std_srvs</exec_depend>
   <exec_depend>tf</exec_depend>
   <exec_depend>tf2</exec_depend>
-<<<<<<< HEAD
-  <test_depend>rostest</test_depend>
-=======
   <exec_depend>joy</exec_depend>
   <exec_depend>teleop_twist_joy</exec_depend>
   <exec_depend>teleop_twist_keyboard</exec_depend>
-
->>>>>>> 382c07b2
+  <test_depend>rostest</test_depend>
 
   <!-- The export tag contains other, unspecified, tags -->
   <export>
